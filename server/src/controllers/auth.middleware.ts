import express from 'express';

/**
 * Middleware to check if a user is authenticated using any Passport Strategy
 * and handles redirecting to login page if not authenticated.
 */
const ensureAuthenticated = (
  req: express.Request,
  res: express.Response,
  next: express.NextFunction,
) => {
<<<<<<< HEAD
  console.log('in ensureauth ')
  if (req.isAuthenticated()) {
    return next();
  }
  res.status(401).send({message: 'Not logged in'}); // TODO: codify this route
=======
  console.log('in ensureAuthenticated');
  console.log(req.session);
  if (req.isAuthenticated()) {
    return next();
  }
  res.sendStatus(401);
>>>>>>> 99c08638
};

export default ensureAuthenticated;<|MERGE_RESOLUTION|>--- conflicted
+++ resolved
@@ -9,20 +9,12 @@
   res: express.Response,
   next: express.NextFunction,
 ) => {
-<<<<<<< HEAD
-  console.log('in ensureauth ')
-  if (req.isAuthenticated()) {
-    return next();
-  }
-  res.status(401).send({message: 'Not logged in'}); // TODO: codify this route
-=======
   console.log('in ensureAuthenticated');
   console.log(req.session);
   if (req.isAuthenticated()) {
     return next();
   }
   res.sendStatus(401);
->>>>>>> 99c08638
 };
 
 export default ensureAuthenticated;