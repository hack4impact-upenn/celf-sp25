import React, { useState, useEffect } from 'react';
import { styled } from '@mui/system';
import {
  Dialog,
  DialogContent,
  DialogTitle,
  IconButton,
  Typography,
  Box,
  CardMedia,
  Chip,
  Button,
  Collapse,
  Paper,
  Slide,
  Divider,
  TextField,
  Grid,
  FormControl,
  InputLabel,
  Select,
  MenuItem,
  FormGroup,
  FormControlLabel,
  Checkbox,
  Alert,
  Snackbar,
  CircularProgress,
  FormLabel,
} from '@mui/material';
import CloseIcon from '@mui/icons-material/Close';
import EmailIcon from '@mui/icons-material/Email';
import PersonIcon from '@mui/icons-material/Person';
import VideocamIcon from '@mui/icons-material/Videocam';
import FilterListIcon from '@mui/icons-material/FilterList';
import EventIcon from '@mui/icons-material/Event';
import PhotoCameraIcon from '@mui/icons-material/PhotoCamera';
import SearchBar from '../components/search_bar/SearchBar';
import SpeakerCard from '../components/cards/SpeakerCard';
import Sidebar from '../components/teacher_sidebar/Sidebar';
import TopBar from '../components/top_bar/TopBar';
import './TeacherPage.css';
import { DEFAULT_IMAGE } from '../components/cards/SpeakerCard';
import SpeakerFilterPanel, {
  FilterState,
} from '../components/SpeakerFilterPanel';
import { SelectChangeEvent } from '@mui/material';
import { getData } from '../util/api.tsx';
import { createTeacherRequest } from './teacherRequestApi';

interface Speaker {
  _id: string;
  userId: {
    _id: string;
    firstName: string;
    lastName: string;
    email: string;
  };
  organization: string;
  bio: string;
  location: string;
  inperson: boolean;
  virtual: boolean;
  imageUrl?: string;
  industry: string[];
  grades: string[];
  city: string;
  state: string;
  coordinates?: {
    lat: number;
    lng: number;
  };
  languages: string[];
}

interface BookingRequest {
  id: string;
  eventName: string;
  eventPurpose: string;
  dateTime: string;
  timezone: string;
  isInPerson: boolean;
  isVirtual: boolean;
  expertise: string;
  preferredLanguage: string;
  location: string;
  goals: string;
  budget: string;
  engagementFormat: string;
  status: 'pending' | 'approved' | 'rejected' | 'upcoming' | 'archived';
}

interface BookingFormState {
  // Audience Information
  gradeLevels: string[];
  subjects: string[];
  estimatedStudents: number;

  // Event Details
  eventName: string;
  eventPurpose: string;
  dateTime: string;
  timezone: string;
  isInPerson: boolean;
  isVirtual: boolean;
  additionalInfo?: string;

  // Speaker Preferences
  expertise: string;
  preferredLanguage: string;
  location: string;
  goals: string;
  budget: string;
  engagementFormat: string;
}

// Styled components
const CardContainer = styled('div')({
  display: 'grid',
  gridTemplateColumns: 'repeat(3, 1fr)',
  gap: '20px',
  padding: '20px',
  width: '100%',
  boxSizing: 'border-box',
  maxWidth: '1200px',
  margin: '0 auto',
});

const Section = styled('div')({
  marginBottom: '40px',
  maxWidth: '1200px',
  margin: '0 auto',
  padding: '0 20px',
});

const SectionTitle = styled('h2')({
  textAlign: 'left',
  padding: '0 20px',
});

const StyledDialogTitle = styled(DialogTitle)({
  display: 'flex',
  justifyContent: 'space-between',
  alignItems: 'center',
  padding: '16px 24px',
  backgroundColor: '#f5f5f5',
});

const SearchFilterContainer = styled(Box)({
  display: 'flex',
  marginBottom: '40px',
  alignItems: 'center',
  position: 'relative',
  maxWidth: '1200px',
  margin: '0 auto',
  padding: '0 20px',
  '& .MuiButton-root': {
    height: '56px',
    backgroundColor: '#E4E4E4',
    border: 'none',
    boxShadow: '0px 4px 4px rgba(0, 0, 0, 0.25)',
    borderRadius: '20px',
    padding: '8px 24px',
    position: 'absolute',
    right: '20px',
    '&:hover': {
      backgroundColor: '#D0D0D0',
    },
  },
});

const FilterPanelContainer = styled(Box)({
  marginBottom: '40px',
  backgroundColor: '#E4E4E4',
  borderRadius: '20px',
  boxShadow: '0px 4px 4px rgba(0, 0, 0, 0.25)',
  maxWidth: '1200px',
  margin: '0 auto',
  padding: '16px 20px',
});

const initialBookingFormState: BookingFormState = {
  // Audience Information
  gradeLevels: [],
  subjects: [],
  estimatedStudents: 0,

  // Event Details
  eventName: '',
  eventPurpose: '',
  dateTime: '',
  timezone: 'America/New_York', // Default timezone
  isInPerson: false,
  isVirtual: false,
  additionalInfo: '',

  // Speaker Preferences
  expertise: '',
  preferredLanguage: '',
  location: '',
  goals: '',
  budget: '',
  engagementFormat: '',
};

// Common timezones
const timezones = [
  { value: 'America/New_York', label: 'Eastern Time (ET)' },
  { value: 'America/Chicago', label: 'Central Time (CT)' },
  { value: 'America/Denver', label: 'Mountain Time (MT)' },
  { value: 'America/Los_Angeles', label: 'Pacific Time (PT)' },
  { value: 'America/Anchorage', label: 'Alaska Time (AKT)' },
  { value: 'Pacific/Honolulu', label: 'Hawaii Time (HT)' },
];

// Add language options at the top of the file
const languageOptions = ['English', 'Spanish', 'Mandarin', 'French', 'Other'];

// Add a helper function to safely get speaker name
const getSpeakerName = (speaker: Speaker): string => {
  if (speaker.userId?.firstName && speaker.userId?.lastName) {
    return `${speaker.userId.firstName} ${speaker.userId.lastName}`;
  }
  return 'Unnamed Speaker';
};

// Add a helper function to safely get speaker email
const getSpeakerEmail = (speaker: Speaker): string => {
  return speaker.userId?.email || 'No email provided';
};

function TeacherSearchSpeakerPage() {
  const [selectedSpeaker, setSelectedSpeaker] = useState<Speaker | null>(null);
  const [open, setOpen] = useState(false);
  const [searchQuery, setSearchQuery] = useState('');
  const [filterPanelOpen, setFilterPanelOpen] = useState(false);
  const [showBookingForm, setShowBookingForm] = useState(false);
  const [filters, setFilters] = useState<FilterState>({
    industry: [],
    grades: [],
    city: '',
    state: '',
    radius: 50,
    formats: {
      inperson: false,
      virtual: false,
    },
    languages: [],
    userCoordinates: undefined,
  });
  const [speakers, setSpeakers] = useState<Speaker[]>([]);
  const [filteredSpeakers, setFilteredSpeakers] = useState<Speaker[]>([]);
  const [loading, setLoading] = useState(false);
  const [error, setError] = useState<string | null>(null);
  const [success, setSuccess] = useState<string | null>(null);
  const [submitting, setSubmitting] = useState(false);
  const [bookingForm, setBookingForm] = useState<BookingFormState>(
    initialBookingFormState,
  );

  // Load speakers from backend
  useEffect(() => {
    const fetchSpeakers = async () => {
      try {
        const response = await getData('speaker/all');
        if (response.error) {
          throw new Error(response.error.message);
        }
        console.log('Fetched speakers:', response.data);
        setSpeakers(response.data);
        setFilteredSpeakers(response.data);
      } catch (error) {
        setError(
          'Failed to fetch speakers: ' +
            (error instanceof Error ? error.message : 'Unknown error'),
        );
      }
    };
    fetchSpeakers();
  }, []);

  // Function to calculate distance between two points using Haversine formula
  const calculateDistance = (
    lat1: number,
    lon1: number,
    lat2: number,
    lon2: number,
  ): number => {
    const R = 3958.8; // Earth's radius in miles
    const dLat = ((lat2 - lat1) * Math.PI) / 180;
    const dLon = ((lon2 - lon1) * Math.PI) / 180;
    const a =
      Math.sin(dLat / 2) * Math.sin(dLat / 2) +
      Math.cos((lat1 * Math.PI) / 180) *
        Math.cos((lat2 * Math.PI) / 180) *
        Math.sin(dLon / 2) *
        Math.sin(dLon / 2);
    const c = 2 * Math.atan2(Math.sqrt(a), Math.sqrt(1 - a));
    const distance = R * c;
    return distance;
  };

  // Update handleSearch to use safe name access
  const handleSearch = (query: string) => {
    setSearchQuery(query);
    if (!query.trim()) {
      setFilteredSpeakers(speakers);
      return;
    }

    const lowercaseQuery = query.toLowerCase();
<<<<<<< HEAD
    const results = speakers.filter((speaker) => {
      const fullName = getSpeakerName(speaker).toLowerCase();
      return (
        fullName.includes(lowercaseQuery) ||
        (speaker.organization || '').toLowerCase().includes(lowercaseQuery) ||
        (speaker.bio || '').toLowerCase().includes(lowercaseQuery) ||
        (speaker.location || '').toLowerCase().includes(lowercaseQuery)
=======
    const results = speakers.filter(speaker => {
      // Search in basic fields
      const basicMatch = 
        speaker.name.toLowerCase().includes(lowercaseQuery) ||
        (speaker.organization && speaker.organization.toLowerCase().includes(lowercaseQuery)) ||
        speaker.bio.toLowerCase().includes(lowercaseQuery) ||
        (speaker.location && speaker.location.toLowerCase().includes(lowercaseQuery)) ||
        (speaker.email && speaker.email.toLowerCase().includes(lowercaseQuery));

      // Search in arrays
      const industryMatch = speaker.industry?.some(industry => 
        industry.toLowerCase().includes(lowercaseQuery)
      );
      const gradesMatch = speaker.grades?.some(grade => 
        grade.toLowerCase().includes(lowercaseQuery)
      );
      const languagesMatch = speaker.languages?.some(language => 
        language.toLowerCase().includes(lowercaseQuery)
>>>>>>> d1833bef
      );

      // Search in location fields
      const locationMatch = 
        (speaker.city && speaker.city.toLowerCase().includes(lowercaseQuery)) ||
        (speaker.state && speaker.state.toLowerCase().includes(lowercaseQuery));

      return basicMatch || industryMatch || gradesMatch || languagesMatch || locationMatch;
    });

    setFilteredSpeakers(results);
  };

  const handleCardClick = (speaker: Speaker) => {
    setSelectedSpeaker(speaker);
    setOpen(true);
  };

  const handleClose = () => {
    setOpen(false);
    setShowBookingForm(false);
  };

  const handleFilterPanelToggle = () => {
    setFilterPanelOpen(!filterPanelOpen);
  };

  // Update handleFilterChange to filter speakers
  const handleFilterChange = (newFilters: FilterState) => {
    setFilters(newFilters);
    setFilterPanelOpen(false);
    setSearchQuery(''); // Reset search query when applying filters

    let result = [...speakers];

    // Apply industry filter
    if (newFilters.industry && newFilters.industry.length > 0) {
      result = result.filter(
        (speaker) =>
          speaker.industry &&
          newFilters.industry.some((industry) =>
            speaker.industry.includes(industry),
          ),
      );
    }

    // Apply grade level filter
    if (newFilters.grades && newFilters.grades.length > 0) {
      result = result.filter(
        (speaker) =>
          speaker.grades &&
          newFilters.grades.some((grade) => speaker.grades.includes(grade)),
      );
    }

    // Apply location filter
    if (newFilters.city && newFilters.city.trim() !== '') {
      result = result.filter(
        (speaker) =>
          speaker.city &&
          speaker.city.toLowerCase() === newFilters.city.toLowerCase(),
      );
    }

    if (newFilters.state && newFilters.state.trim() !== '') {
      result = result.filter(
        (speaker) =>
          speaker.state &&
          speaker.state.toLowerCase() === newFilters.state.toLowerCase(),
      );
    }

    // Apply radius filter if coordinates are available
    if (
      newFilters.radius &&
      newFilters.radius > 0 &&
      newFilters.userCoordinates
    ) {
      const { lat: userLat, lng: userLng } = newFilters.userCoordinates;

      result = result.filter((speaker) => {
        if (!speaker.coordinates) return true;
        const distance = calculateDistance(
          userLat,
          userLng,
          speaker.coordinates.lat,
          speaker.coordinates.lng,
        );
        return distance <= newFilters.radius;
      });
    }

    // Apply format filter
    if (newFilters.formats) {
      if (newFilters.formats.inperson && !newFilters.formats.virtual) {
        result = result.filter((speaker) => speaker.inperson === true);
      } else if (!newFilters.formats.inperson && newFilters.formats.virtual) {
        result = result.filter((speaker) => speaker.virtual === true);
      } else if (newFilters.formats.inperson && newFilters.formats.virtual) {
        result = result.filter(
          (speaker) => speaker.inperson === true || speaker.virtual === true,
        );
      }
    }

    // Apply language filter
    if (newFilters.languages && newFilters.languages.length > 0) {
      result = result.filter(
        (speaker) =>
          speaker.languages &&
          newFilters.languages.some((language) =>
            speaker.languages.includes(language),
          ),
      );
    }

    setFilteredSpeakers(result);
  };

  const handleBookingFormChange = (e: React.ChangeEvent<HTMLInputElement>) => {
    const { name, value, type, checked } = e.target;
    setBookingForm((prev) => ({
      ...prev,
      [name]: type === 'checkbox' ? checked : value,
    }));
  };

  const handleSelectChange = (e: SelectChangeEvent<string>) => {
    const { name, value } = e.target;
    if (name) {
      setBookingForm((prev) => ({
        ...prev,
        [name]: value,
      }));
    }
  };

  const handleCheckboxChange = (e: React.ChangeEvent<HTMLInputElement>) => {
    const { name, checked } = e.target;
    setBookingForm((prev) => ({
      ...prev,
      [name]: checked,
    }));
  };

  const handleBookSpeaker = () => {
    setShowBookingForm((prev) => !prev);
  };

  const handleBookingSubmit = async (e: React.FormEvent) => {
    e.preventDefault();

    if (!selectedSpeaker) {
      setError('No speaker selected');
      return;
    }

    // Validate required fields
    if (
      !bookingForm.gradeLevels.length ||
      !bookingForm.subjects.length ||
      !bookingForm.estimatedStudents ||
      !bookingForm.eventName ||
      !bookingForm.eventPurpose ||
      !bookingForm.dateTime ||
      !bookingForm.expertise ||
      !bookingForm.preferredLanguage ||
      !bookingForm.location ||
      !bookingForm.goals ||
      !bookingForm.engagementFormat
    ) {
      setError('Please fill in all required fields');
      return;
    }

    if (!bookingForm.isInPerson && !bookingForm.isVirtual) {
      setError('Please select at least one format (In-person or Virtual)');
      return;
    }

    try {
      setSubmitting(true);
      setError(null);

      const requestData = {
        // Audience Information
        gradeLevels: bookingForm.gradeLevels,
        subjects: bookingForm.subjects,
        estimatedStudents: bookingForm.estimatedStudents,

        // Event Details
        eventName: bookingForm.eventName,
        eventPurpose: bookingForm.eventPurpose,
        dateTime: bookingForm.dateTime,
        timezone: bookingForm.timezone,
        isInPerson: bookingForm.isInPerson,
        isVirtual: bookingForm.isVirtual,
        additionalInfo: bookingForm.additionalInfo,

        // Speaker Preferences
        expertise: bookingForm.expertise,
        preferredLanguage: bookingForm.preferredLanguage,
        location: bookingForm.location,
        goals: bookingForm.goals,
        budget: bookingForm.budget,
        engagementFormat: bookingForm.engagementFormat,
      };

      await createTeacherRequest(selectedSpeaker._id, requestData);

      setSuccess('Speaker request submitted successfully!');
      setShowBookingForm(false);
      setBookingForm(initialBookingFormState);
      setOpen(false);
    } catch (err) {
      setError(
        'Failed to submit request: ' +
          (err instanceof Error ? err.message : 'Unknown error'),
      );
    } finally {
      setSubmitting(false);
    }
  };

  const handleCloseBookingForm = () => {
    setShowBookingForm(false);
    setBookingForm(initialBookingFormState);
    setError(null);
  };

  const handleCloseError = () => {
    setError(null);
  };

  const handleCloseSuccess = () => {
    setSuccess(null);
  };

  const formatDateTime = (dateTime: string, timezone: string) => {
    const date = new Date(dateTime);
    return date.toLocaleString('en-US', {
      weekday: 'long',
      year: 'numeric',
      month: 'long',
      day: 'numeric',
      hour: 'numeric',
      minute: 'numeric',
      timeZone: timezone,
    });
  };

  return (
    <div className="flex-div">
      <TopBar />
      <Sidebar />
      <div className="main-window">
        <div className="request-stack">
          <Section>
            <SectionTitle>Available Speakers</SectionTitle>

            <SearchFilterContainer>
              <Box sx={{ width: '100%' }}>
                <SearchBar
                  onSearch={handleSearch}
                  placeholder="Search speakers..."
                  onFilterClick={handleFilterPanelToggle}
                />
              </Box>
            </SearchFilterContainer>

            <Collapse in={filterPanelOpen}>
              <FilterPanelContainer>
                <SpeakerFilterPanel
                  filters={filters}
                  onChange={handleFilterChange}
                />
              </FilterPanelContainer>
            </Collapse>

            <CardContainer>
              {filteredSpeakers.length > 0 ? (
                filteredSpeakers.map((speaker) => (
                  <div
                    key={speaker._id}
                    onClick={() => handleCardClick(speaker)}
                    style={{ cursor: 'pointer', width: '100%' }}
                  >
                    <SpeakerCard
                      id={speaker._id}
                      name={getSpeakerName(speaker)}
                      bio={speaker.bio || 'No bio provided'}
                      organization={
                        speaker.organization || 'No organization provided'
                      }
                      location={speaker.location || 'No location provided'}
                      imageUrl={speaker.imageUrl}
                    />
                  </div>
                ))
              ) : (
<<<<<<< HEAD
                <Typography variant="body1" sx={{ p: 2 }}>
                  No speakers match the current filters. Try adjusting your
                  search or filters.
=======
                <Typography variant="body1" sx={{ p: 2, gridColumn: '1 / -1' }}>
                  No speakers match the current filters. Try adjusting your search or filters.
>>>>>>> d1833bef
                </Typography>
              )}
            </CardContainer>
          </Section>
        </div>
      </div>

      {/* Details Dialog */}
      <Dialog
        open={open}
        onClose={handleClose}
        maxWidth="md"
        PaperProps={{
          sx: {
            borderRadius: '16px',
            width: '90%',
            maxWidth: showBookingForm ? '1200px' : '800px',
            overflow: 'hidden',
          },
        }}
      >
        {selectedSpeaker && (
          <>
            <StyledDialogTitle>
              <Typography variant="h5" component="div" sx={{ fontWeight: 600 }}>
                {getSpeakerName(selectedSpeaker)}
              </Typography>
              <Box>
                <Button
                  variant="contained"
                  color={showBookingForm ? 'secondary' : 'primary'}
                  onClick={handleBookSpeaker}
                  startIcon={<EventIcon />}
                  sx={{ mr: 1 }}
                >
                  {showBookingForm ? 'Close Form' : 'Book Speaker'}
                </Button>
                <IconButton onClick={handleClose} size="large">
                  <CloseIcon />
                </IconButton>
              </Box>
            </StyledDialogTitle>
            <DialogContent>
              {showBookingForm ? (
                // Booking Form
                <Box
                  component="form"
                  onSubmit={handleBookingSubmit}
                  sx={{ mt: 2 }}
                >
                  <Typography variant="h6" gutterBottom sx={{ mb: 3 }}>
                    Request Booking for {getSpeakerName(selectedSpeaker)}
                  </Typography>

                  {/* Audience Section */}
                  <Typography
                    variant="h6"
                    sx={{
                      mb: 2,
                      color: '#2c3e50',
                      borderBottom: '2px solid #3498db',
                      pb: 1,
                    }}
                  >
                    Audience Information
                  </Typography>
                  <Grid container spacing={3} sx={{ mb: 4 }}>
                    <Grid item xs={12} md={6}>
                      <FormControl fullWidth required>
                        <InputLabel>Grade Level(s)</InputLabel>
                        <Select
                          multiple
                          name="gradeLevels"
                          value={bookingForm.gradeLevels}
                          onChange={(e) => {
                            const value =
                              typeof e.target.value === 'string'
                                ? [e.target.value]
                                : e.target.value;
                            setBookingForm((prev) => ({
                              ...prev,
                              gradeLevels: value,
                            }));
                          }}
                          label="Grade Level(s)"
                        >
                          <MenuItem value="Elementary">Elementary</MenuItem>
                          <MenuItem value="Middle School">
                            Middle School
                          </MenuItem>
                          <MenuItem value="High School">High School</MenuItem>
                          <MenuItem value="K-5">K-5</MenuItem>
                          <MenuItem value="6-8">6-8</MenuItem>
                          <MenuItem value="9-12">9-12</MenuItem>
                          <MenuItem value="K-12">K-12</MenuItem>
                        </Select>
                      </FormControl>
                    </Grid>
                    <Grid item xs={12} md={6}>
                      <TextField
                        required
                        fullWidth
                        label="Subject(s)"
                        name="subjects"
                        value={bookingForm.subjects[0] || ''}
                        onChange={(e) => {
                          setBookingForm((prev) => ({ ...prev, subjects: [e.target.value] }));
                        }}
                        helperText="Separate multiple subjects with commas"
                      />
                    </Grid>
                    <Grid item xs={12} md={6}>
                      <TextField
                        required
                        fullWidth
                        type="number"
                        label="Estimated Number of Students"
                        name="estimatedStudents"
                        value={bookingForm.estimatedStudents}
                        onChange={handleBookingFormChange}
                        inputProps={{ min: 1 }}
                      />
                    </Grid>
                  </Grid>

                  {/* Event Details Section */}
                  <Typography
                    variant="h6"
                    sx={{
                      mb: 2,
                      color: '#2c3e50',
                      borderBottom: '2px solid #3498db',
                      pb: 1,
                    }}
                  >
                    Event Details
                  </Typography>
                  <Grid container spacing={3} sx={{ mb: 4 }}>
                    <Grid item xs={12} md={6}>
                      <TextField
                        required
                        fullWidth
                        label="Event Name"
                        name="eventName"
                        value={bookingForm.eventName}
                        onChange={handleBookingFormChange}
                        helperText="What is this event or session called?"
                      />
                    </Grid>
                    <Grid item xs={12} md={6}>
                      <TextField
                        required
                        fullWidth
                        label="Event Purpose"
                        name="eventPurpose"
                        value={bookingForm.eventPurpose}
                        onChange={handleBookingFormChange}
                        helperText="What's the goal or theme?"
                      />
                    </Grid>
                    <Grid item xs={12} md={6}>
                      <TextField
                        required
                        fullWidth
                        type="datetime-local"
                        label="Proposed Date/Time"
                        name="dateTime"
                        value={bookingForm.dateTime}
                        onChange={handleBookingFormChange}
                        InputLabelProps={{ shrink: true }}
                        helperText="Include ideal date and time (plus time zone). If flexible, note options."
                      />
                    </Grid>
                    <Grid item xs={12} md={6}>
                      <FormControl fullWidth required>
                        <InputLabel>Timezone</InputLabel>
                        <Select
                          name="timezone"
                          value={bookingForm.timezone}
                          onChange={handleSelectChange}
                          label="Timezone"
                        >
                          {timezones.map((tz) => (
                            <MenuItem key={tz.value} value={tz.value}>
                              {tz.label}
                            </MenuItem>
                          ))}
                        </Select>
                      </FormControl>
                    </Grid>
                    {/* Additional Information Field */}
                    <Grid item xs={12}>
                      <Typography
                        variant="subtitle1"
                        sx={{ mt: 2, mb: 1, fontWeight: 500 }}
                      >
                        Other Scheduling Considerations (optional)
                      </Typography>
                      <TextField
                        fullWidth
                        multiline
                        minRows={2}
                        maxRows={4}
                        label="Additional Information"
                        name="additionalInfo"
                        value={bookingForm.additionalInfo || ''}
                        onChange={handleBookingFormChange}
                        placeholder="Share any other details, constraints, or requests for scheduling."
                      />
                    </Grid>
                    <Grid item xs={12}>
                      <FormControl component="fieldset" required>
                        <FormLabel component="legend">Event Format</FormLabel>
                        <FormGroup row>
                          <FormControlLabel
                            control={
                              <Checkbox
                                checked={bookingForm.isInPerson}
                                onChange={handleCheckboxChange}
                                name="isInPerson"
                              />
                            }
                            label="In-person"
                          />
                          <FormControlLabel
                            control={
                              <Checkbox
                                checked={bookingForm.isVirtual}
                                onChange={handleCheckboxChange}
                                name="isVirtual"
                              />
                            }
                            label="Virtual"
                          />
                        </FormGroup>
                      </FormControl>
                    </Grid>
                  </Grid>

                  {/* Speaker Preferences Section */}
                  <Typography
                    variant="h6"
                    sx={{
                      mb: 2,
                      color: '#2c3e50',
                      borderBottom: '2px solid #3498db',
                      pb: 1,
                    }}
                  >
                    Speaker Preferences
                  </Typography>
                  <Grid container spacing={3} sx={{ mb: 4 }}>
                    <Grid item xs={12} md={6}>
                      <TextField
                        required
                        fullWidth
                        label="Area of Expertise Requested"
                        name="expertise"
                        value={bookingForm.expertise}
                        onChange={handleBookingFormChange}
                        helperText="What topic(s) would you like the speaker to focus on? (e.g. food systems, clean energy, sustainable fashion)"
                      />
                    </Grid>
                    <Grid item xs={12} md={6}>
                      <FormControl fullWidth required>
                        <InputLabel>Preferred Language</InputLabel>
                        <Select
                          name="preferredLanguage"
                          value={bookingForm.preferredLanguage}
                          label="Preferred Language"
                          onChange={handleSelectChange}
                        >
                          {languageOptions.map((option) => (
                            <MenuItem key={option} value={option}>
                              {option}
                            </MenuItem>
                          ))}
                        </Select>
                      </FormControl>
                    </Grid>
                    <Grid item xs={12} md={6}>
                      <TextField
                        required
                        fullWidth
                        label="Event Location"
                        name="location"
                        value={bookingForm.location}
                        onChange={handleBookingFormChange}
                        helperText="Where will this event take place (or be hosted virtually)?"
                      />
                    </Grid>
                    <Grid item xs={12} md={6}>
                      <TextField
                        fullWidth
                        label="Budget"
                        name="budget"
                        value={bookingForm.budget}
                        onChange={handleBookingFormChange}
                        placeholder="e.g., $500-1000"
                        helperText="If you have a budget to offer a speaker honorarium or travel reimbursement, please include details."
                      />
                    </Grid>
                    <Grid item xs={12}>
                      <TextField
                        required
                        fullWidth
                        multiline
                        rows={3}
                        label="Goals / Notes"
                        name="goals"
                        value={bookingForm.goals}
                        onChange={handleBookingFormChange}
                        helperText="What do you hope students gain from this experience? Feel free to share curriculum connections, relevant projects, or speaker guidance."
                      />
                    </Grid>
                    <Grid item xs={12}>
                      <TextField
                        required
                        fullWidth
                        multiline
                        rows={2}
                        label="Engagement Format"
                        name="engagementFormat"
                        value={bookingForm.engagementFormat}
                        onChange={handleBookingFormChange}
                        placeholder="e.g., 30-min talk with Q&A, panel, presentation with slides, interactive workshop"
                        helperText="How do you envision the session running?"
                      />
                    </Grid>
                  </Grid>

                  <Box
                    sx={{
                      mt: 3,
                      display: 'flex',
                      gap: 2,
                      justifyContent: 'flex-end',
                    }}
                  >
                    <Button
                      variant="outlined"
                      onClick={handleCloseBookingForm}
                      disabled={submitting}
                    >
                      Cancel
                    </Button>
                    <Button
                      type="submit"
                      variant="contained"
                      disabled={submitting}
                      startIcon={
                        submitting ? <CircularProgress size={20} /> : null
                      }
                    >
                      {submitting ? 'Submitting...' : 'Submit Request'}
                    </Button>
                  </Box>
                </Box>
              ) : (
                // Speaker Details
                <Box
                  sx={{
                    display: 'flex',
                    flexDirection: { xs: 'column', md: 'row' },
                    gap: 4,
                  }}
                >
                  <CardMedia
                    component="img"
                    image={selectedSpeaker.imageUrl || DEFAULT_IMAGE}
                    alt={getSpeakerName(selectedSpeaker)}
                    sx={{
                      width: { xs: '100%', md: '40%' },
                      height: 'auto',
                      borderRadius: '8px',
                      objectFit: 'cover',
                      maxHeight: '400px',
                    }}
                    onError={(e) => {
                      const target = e.target as HTMLImageElement;
                      target.src = DEFAULT_IMAGE;
                      target.onerror = null;
                    }}
                  />
                  <Box sx={{ width: { xs: '100%', md: '60%' } }}>
                    <Typography
                      variant="h6"
                      gutterBottom
                      sx={{ color: '#3498db', fontWeight: 600 }}
                    >
                      {selectedSpeaker.organization ||
                        'No organization provided'}
                    </Typography>

                    <Box sx={{ display: 'flex', alignItems: 'center', mb: 1 }}>
                      <EmailIcon sx={{ mr: 1, color: '#7f8c8d' }} />
                      <Typography variant="body1">
                        {getSpeakerEmail(selectedSpeaker)}
                      </Typography>
                    </Box>

                    <Typography
                      variant="subtitle1"
                      gutterBottom
                      sx={{ color: 'text.secondary', mb: 2 }}
                    >
                      {selectedSpeaker.location || 'No location provided'}
                    </Typography>

                    <Box sx={{ display: 'flex', gap: 1, mb: 3 }}>
                      {selectedSpeaker.inperson && (
                        <Chip
                          icon={<PersonIcon />}
                          label="In-person"
                          color="primary"
                          variant="outlined"
                        />
                      )}
                      {selectedSpeaker.virtual && (
                        <Chip
                          icon={<VideocamIcon />}
                          label="Virtual"
                          color="secondary"
                          variant="outlined"
                        />
                      )}
                    </Box>

                    <Typography
                      variant="h6"
                      sx={{ mt: 2, mb: 1, fontWeight: 600 }}
                    >
                      About
                    </Typography>
                    <Typography variant="body1" paragraph>
                      {selectedSpeaker.bio || 'No bio provided'}
                    </Typography>
                  </Box>
                </Box>
              )}
            </DialogContent>
          </>
        )}
      </Dialog>

      {/* Error Snackbar */}
      <Snackbar
        open={!!error}
        autoHideDuration={6000}
        onClose={handleCloseError}
        anchorOrigin={{ vertical: 'bottom', horizontal: 'center' }}
      >
        <Alert
          onClose={handleCloseError}
          severity="error"
          sx={{ width: '100%' }}
        >
          {error}
        </Alert>
      </Snackbar>

      {/* Success Snackbar */}
      <Snackbar
        open={!!success}
        autoHideDuration={6000}
        onClose={handleCloseSuccess}
        anchorOrigin={{ vertical: 'bottom', horizontal: 'center' }}
      >
        <Alert
          onClose={handleCloseSuccess}
          severity="success"
          sx={{ width: '100%' }}
        >
          {success}
        </Alert>
      </Snackbar>
    </div>
  );
}

export default TeacherSearchSpeakerPage;<|MERGE_RESOLUTION|>--- conflicted
+++ resolved
@@ -174,9 +174,7 @@
   backgroundColor: '#E4E4E4',
   borderRadius: '20px',
   boxShadow: '0px 4px 4px rgba(0, 0, 0, 0.25)',
-  maxWidth: '1200px',
-  margin: '0 auto',
-  padding: '16px 20px',
+  padding: '16px',
 });
 
 const initialBookingFormState: BookingFormState = {
@@ -309,7 +307,6 @@
     }
 
     const lowercaseQuery = query.toLowerCase();
-<<<<<<< HEAD
     const results = speakers.filter((speaker) => {
       const fullName = getSpeakerName(speaker).toLowerCase();
       return (
@@ -317,34 +314,7 @@
         (speaker.organization || '').toLowerCase().includes(lowercaseQuery) ||
         (speaker.bio || '').toLowerCase().includes(lowercaseQuery) ||
         (speaker.location || '').toLowerCase().includes(lowercaseQuery)
-=======
-    const results = speakers.filter(speaker => {
-      // Search in basic fields
-      const basicMatch = 
-        speaker.name.toLowerCase().includes(lowercaseQuery) ||
-        (speaker.organization && speaker.organization.toLowerCase().includes(lowercaseQuery)) ||
-        speaker.bio.toLowerCase().includes(lowercaseQuery) ||
-        (speaker.location && speaker.location.toLowerCase().includes(lowercaseQuery)) ||
-        (speaker.email && speaker.email.toLowerCase().includes(lowercaseQuery));
-
-      // Search in arrays
-      const industryMatch = speaker.industry?.some(industry => 
-        industry.toLowerCase().includes(lowercaseQuery)
       );
-      const gradesMatch = speaker.grades?.some(grade => 
-        grade.toLowerCase().includes(lowercaseQuery)
-      );
-      const languagesMatch = speaker.languages?.some(language => 
-        language.toLowerCase().includes(lowercaseQuery)
->>>>>>> d1833bef
-      );
-
-      // Search in location fields
-      const locationMatch = 
-        (speaker.city && speaker.city.toLowerCase().includes(lowercaseQuery)) ||
-        (speaker.state && speaker.state.toLowerCase().includes(lowercaseQuery));
-
-      return basicMatch || industryMatch || gradesMatch || languagesMatch || locationMatch;
     });
 
     setFilteredSpeakers(results);
@@ -637,14 +607,9 @@
                   </div>
                 ))
               ) : (
-<<<<<<< HEAD
                 <Typography variant="body1" sx={{ p: 2 }}>
                   No speakers match the current filters. Try adjusting your
                   search or filters.
-=======
-                <Typography variant="body1" sx={{ p: 2, gridColumn: '1 / -1' }}>
-                  No speakers match the current filters. Try adjusting your search or filters.
->>>>>>> d1833bef
                 </Typography>
               )}
             </CardContainer>
