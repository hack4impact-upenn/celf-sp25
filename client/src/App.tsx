import React from 'react';
// import { ThemeProvider } from '@mui/material/styles';
import { CssBaseline } from '@mui/material';
import { BrowserRouter, Routes, Route, useLocation } from 'react-router-dom';
import { Provider } from 'react-redux';
import { PersistGate } from 'redux-persist/integration/react';
// import theme from './assets/theme.ts';
import { store, persistor } from './util/redux/store.ts';
import NotFoundPage from './NotFound/NotFoundPage.tsx';
import HomePage from './Home/HomePage.tsx';
import TeacherSearchSpeakerPage from './TeacherPage/TeacherSearchSpeakerPage.tsx';
import TeacherRequestSpeakerPage from './TeacherPage/TeacherRequestSpeakerPage.tsx';
import AdminDashboardPage from './AdminDashboard/AdminDashboardPage.tsx';
import AdminAddSpeakerPage from './AdminDashboard/AdminAddSpeakerPage.tsx';
import AdminAllSpeakerPage from './AdminDashboard/AdminAllSpeakerPage.tsx';

import {
  UnauthenticatedRoutesWrapper,
  ProtectedRoutesWrapper,
  DynamicRedirect,
  AdminRoutesWrapper,
} from './util/routes.tsx';
import VerifyAccountPage from './Authentication/VerifyAccountPage.tsx';
import RegisterPage from './Authentication/RegisterPage.tsx';
import Sidebar from './components/teacher_sidebar/Sidebar.tsx';
import LoginPage from './Authentication/LoginPage.tsx';
import EmailResetPasswordPage from './Authentication/EmailResetPasswordPage.tsx';
import ResetPasswordPage from './Authentication/ResetPasswordPage.tsx';
import AlertPopup from './components/AlertPopup.tsx';
import InviteRegisterPage from './Authentication/InviteRegisterPage.tsx';
<<<<<<< HEAD
import LoginSelectPage from './Home/LoginSelect.tsx';
import SpeakerRegisterPage from './Authentication/SpeakerRegister.tsx';
import TeacherRegisterPage from './Authentication/TeacherRegister.tsx';
import AdminRegisterPage from './Authentication/AdminRegister.tsx';
=======
import CardTest from './CardTest/CardTest.tsx';
>>>>>>> e6842481

function App() {
  return (
    <div className="App">
      {/* <SearchBar onSearch={handleSearch} placeholder="Type your search..." /> */}
      <BrowserRouter>
        <Provider store={store}>
          <PersistGate loading={null} persistor={persistor}>
<<<<<<< HEAD
            <ThemeProvider theme={theme}>
              <CssBaseline>
                <AlertPopup />
                <Routes>
                  {/* Routes accessed only if user is not authenticated */}
                  <Route element={<UnauthenticatedRoutesWrapper />}>
                    <Route path="/login-select" element={<LoginSelectPage />} />
                    <Route path="/admin-register" element={<AdminRegisterPage/>} />
                    <Route path="/teacher-register" element={<TeacherRegisterPage/>} />
                    <Route path="/speaker-register" element={<SpeakerRegisterPage/>} />
                    <Route path="/login" element={<LoginPage />} />
                    <Route
                      path="/verify-account/:token" 
                      element={<VerifyAccountPage />}
                    />
                    <Route
                      path="/email-reset"
                      element={<EmailResetPasswordPage />}
                    />
                    <Route
                      path="/reset-password/:token"
                      element={<ResetPasswordPage />}
                    />
                  </Route>
=======
            {/* <ThemeProvider theme={theme}> */}
            <CssBaseline>
              <AlertPopup />
              <Routes>
                {/* <Route path="/home" element={<HomePage />} /> */}
                {/* Routes accessed only if user is not authenticated */}
                <Route element={<UnauthenticatedRoutesWrapper />}>
                  {/* TODO: REMOVE TEST ROUTE */}
                  <Route path="/login" element={<LoginPage />} />
                  <Route path="/register" element={<RegisterPage />} />
>>>>>>> e6842481
                  <Route
                    path="/verify-account/:token"
                    element={<VerifyAccountPage />}
                  />
                  <Route
                    path="/email-reset"
                    element={<EmailResetPasswordPage />}
                  />
                  <Route
                    path="/reset-password/:token"
                    element={<ResetPasswordPage />}
                  />
                </Route>

                <Route path="/invite/:token" element={<InviteRegisterPage />} />
                {/* Remove or import SearchSpeaker component */}
                {/* <Route path="/search" element={<SearchSpeakerPage />} /> */}
                {/* Routes accessed only if user is authenticated */}
                <Route element={<ProtectedRoutesWrapper />}>
                  <Route path="/home" element={<HomePage />} />
                  <Route path="/teacher-search-speaker"
                   element={<TeacherSearchSpeakerPage />} />
                  <Route path="/teacher-speaker-requests" 
                  element={<TeacherRequestSpeakerPage />} 
                  />
                </Route>
                <Route element={<AdminRoutesWrapper />}>
                  <Route path="/admin-dashboard"
                   element={<AdminDashboardPage />} />
                  <Route path="/admin-add-speakers"
                   element={<AdminAddSpeakerPage />} />
                  <Route path="/admin-all-speakers"
                   element={<AdminAllSpeakerPage />} />
                </Route>

                <Route
                  path="/"
                  element={
                    <DynamicRedirect unAuthPath="/login" authPath="/home" />
                  }
                />

                <Route path="*" element={<NotFoundPage />} />
                <Route path="/cardtest" element={<CardTest requests={[]} />} />
              </Routes>
            </CssBaseline>
            {/* </ThemeProvider> */}
          </PersistGate>
        </Provider>
      </BrowserRouter>
    </div>
  );
}

export default App;<|MERGE_RESOLUTION|>--- conflicted
+++ resolved
@@ -28,14 +28,11 @@
 import ResetPasswordPage from './Authentication/ResetPasswordPage.tsx';
 import AlertPopup from './components/AlertPopup.tsx';
 import InviteRegisterPage from './Authentication/InviteRegisterPage.tsx';
-<<<<<<< HEAD
+import CardTest from './CardTest/CardTest.tsx';
 import LoginSelectPage from './Home/LoginSelect.tsx';
 import SpeakerRegisterPage from './Authentication/SpeakerRegister.tsx';
 import TeacherRegisterPage from './Authentication/TeacherRegister.tsx';
 import AdminRegisterPage from './Authentication/AdminRegister.tsx';
-=======
-import CardTest from './CardTest/CardTest.tsx';
->>>>>>> e6842481
 
 function App() {
   return (
@@ -44,32 +41,6 @@
       <BrowserRouter>
         <Provider store={store}>
           <PersistGate loading={null} persistor={persistor}>
-<<<<<<< HEAD
-            <ThemeProvider theme={theme}>
-              <CssBaseline>
-                <AlertPopup />
-                <Routes>
-                  {/* Routes accessed only if user is not authenticated */}
-                  <Route element={<UnauthenticatedRoutesWrapper />}>
-                    <Route path="/login-select" element={<LoginSelectPage />} />
-                    <Route path="/admin-register" element={<AdminRegisterPage/>} />
-                    <Route path="/teacher-register" element={<TeacherRegisterPage/>} />
-                    <Route path="/speaker-register" element={<SpeakerRegisterPage/>} />
-                    <Route path="/login" element={<LoginPage />} />
-                    <Route
-                      path="/verify-account/:token" 
-                      element={<VerifyAccountPage />}
-                    />
-                    <Route
-                      path="/email-reset"
-                      element={<EmailResetPasswordPage />}
-                    />
-                    <Route
-                      path="/reset-password/:token"
-                      element={<ResetPasswordPage />}
-                    />
-                  </Route>
-=======
             {/* <ThemeProvider theme={theme}> */}
             <CssBaseline>
               <AlertPopup />
@@ -78,9 +49,13 @@
                 {/* Routes accessed only if user is not authenticated */}
                 <Route element={<UnauthenticatedRoutesWrapper />}>
                   {/* TODO: REMOVE TEST ROUTE */}
+                  <Route path="/login-select" element={<LoginSelectPage />} />
+                  <Route path="/admin-register" element={<AdminRegisterPage/>} />
+                  <Route path="/teacher-register" element={<TeacherRegisterPage/>} />
+                  <Route path="/speaker-register" element={<SpeakerRegisterPage/>} />
+
                   <Route path="/login" element={<LoginPage />} />
                   <Route path="/register" element={<RegisterPage />} />
->>>>>>> e6842481
                   <Route
                     path="/verify-account/:token"
                     element={<VerifyAccountPage />}
