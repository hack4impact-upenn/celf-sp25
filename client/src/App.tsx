--- conflicted
+++ resolved
@@ -25,13 +25,10 @@
 import InviteRegisterPage from './Authentication/InviteRegisterPage.tsx';
 import TopBar from './components/TopBar.tsx';
 import CardTest from './CardTest/CardTest.tsx';
-<<<<<<< HEAD
-// import SearchBar from './components/search_bar/SearchBar.tsx';
-import SearchSpeaker from './SearchSpeaker.tsx';
-=======
+
 import SearchBar from './components/search_bar/SearchBar.tsx';
 import RequestPage from './RequestPage.tsx';
->>>>>>> a7c271f5
+
 
 function App() {
   return (
@@ -41,18 +38,7 @@
         <Provider store={store}>
           <PersistGate loading={null} persistor={persistor}>
             {/* <ThemeProvider theme={theme}> */}
-<<<<<<< HEAD
-            <CssBaseline>
-              <AlertPopup />
-              <TopBar />
-              <Routes>
-                <Route path="/test-sidebar" element={<Sidebar />} />
-                {/* Routes accessed only if user is not authenticated */}
-                <Route element={<UnauthenticatedRoutesWrapper />}>
-                  <Route path="/login" element={<LoginPage />} />
-                  <Route path="/register" element={<RegisterPage />} />
-                  <Route path="/search-speakers" element={<SearchSpeaker />} />
-=======
+
               <CssBaseline>
                 <AlertPopup />
                 <TopBar />
@@ -77,7 +63,7 @@
                       element={<ResetPasswordPage />}
                     />
                   </Route>
->>>>>>> a7c271f5
+
                   <Route
                     path="/verify-account/:token"
                     element={<VerifyAccountPage />}
