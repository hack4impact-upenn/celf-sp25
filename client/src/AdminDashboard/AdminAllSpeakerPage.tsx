--- conflicted
+++ resolved
@@ -19,14 +19,10 @@
   CardMedia,
   Chip,
   Collapse,
-<<<<<<< HEAD
   Alert,
   Snackbar,
   Select,
   MenuItem,
-=======
-  Grid,
->>>>>>> d1833bef
 } from '@mui/material';
 import EditIcon from '@mui/icons-material/Edit';
 import CloseIcon from '@mui/icons-material/Close';
@@ -41,17 +37,12 @@
 import TopBar from '../components/top_bar/TopBar';
 import './AdminDashboard.css';
 import { DEFAULT_IMAGE } from '../components/cards/SpeakerCard';
-<<<<<<< HEAD
 import SpeakerFilterPanel, {
   FilterState,
 } from '../components/SpeakerFilterPanel';
 import { getData, putData, deleteData } from '../util/api.tsx';
 import MultiSelect from './MultiSelect';
 import { getIndustryFocuses, IndustryFocus } from '../util/industryFocusApi';
-=======
-import SpeakerFilterPanel, { FilterState } from '../components/SpeakerFilterPanel';
-import { deleteData, postData } from '../util/api';
->>>>>>> d1833bef
 
 // Updated Speaker interface with new fields for filtering
 interface Speaker {
@@ -132,18 +123,9 @@
 
 const SearchFilterContainer = styled(Box)({
   display: 'flex',
-<<<<<<< HEAD
   gap: '16px',
   marginBottom: '24px',
   alignItems: 'center',
-=======
-  marginBottom: '40px',
-  alignItems: 'center',
-  position: 'relative',
-  maxWidth: '1200px',
-  margin: '0 auto',
-  padding: '0 20px',
->>>>>>> d1833bef
   '& .MuiButton-root': {
     height: '56px',
     backgroundColor: '#E4E4E4',
@@ -151,11 +133,6 @@
     boxShadow: '0px 4px 4px rgba(0, 0, 0, 0.25)',
     borderRadius: '20px',
     padding: '8px 24px',
-<<<<<<< HEAD
-=======
-    position: 'absolute',
-    right: '20px',
->>>>>>> d1833bef
     '&:hover': {
       backgroundColor: '#D0D0D0',
     },
@@ -163,7 +140,6 @@
 });
 
 const FilterPanelContainer = styled(Box)({
-<<<<<<< HEAD
   marginBottom: '24px',
   backgroundColor: '#E4E4E4',
   borderRadius: '20px',
@@ -180,95 +156,6 @@
 };
 
 const gradeOptions = ['Elementary', 'Middle School', 'High School'];
-=======
-  marginBottom: '40px',
-  backgroundColor: '#E4E4E4',
-  borderRadius: '20px',
-  boxShadow: '0px 4px 4px rgba(0, 0, 0, 0.25)',
-  maxWidth: '1200px',
-  margin: '0 auto',
-  padding: '16px 20px',
-});
-
-// Updated TEST_SPEAKERS with new fields
-const TEST_SPEAKERS: Speaker[] = [
-  {
-    _id: '1',
-    userId: 'user1',
-    organization: 'Environmental Education Center',
-    bio: 'Expert in environmental education',
-    location: 'New York, NY',
-    city: 'New York',
-    state: 'NY',
-    coordinates: {
-      lat: 40.7128,
-      lng: -74.0060
-    },
-    inperson: true,
-    virtual: false,
-    imageUrl:
-      'https://t3.ftcdn.net/jpg/02/99/04/20/360_F_299042079_vGBD7wIlSeNl7vOevWHiL93G4koMM967.jpg',
-    user: {
-      firstName: 'Edward',
-      lastName: 'Zhang',
-      email: 'edward@xxx.org',
-    },
-    industry: ['Environmental', 'Education'],
-    grades: ['Elementary', 'Middle School'],
-    languages: ['English', 'Mandarin']
-  },
-  {
-    _id: '2',
-    userId: 'user2',
-    organization: 'Climate Research Institute',
-    bio: 'Climate change researcher',
-    location: 'Boston, MA',
-    city: 'Boston',
-    state: 'MA',
-    coordinates: {
-      lat: 42.3601,
-      lng: -71.0589
-    },
-    inperson: true,
-    virtual: true,
-    imageUrl:
-      'https://img.freepik.com/free-photo/young-bearded-man-with-striped-shirt_273609-5677.jpg',
-    user: {
-      firstName: 'Khoi',
-      lastName: 'Dinh',
-      email: 'khoi@xxx.org',
-    },
-    industry: ['Environment', 'Science', 'Technology'],
-    grades: ['High School'],
-    languages: ['English', 'Vietnamese']
-  },
-  {
-    _id: '3',
-    userId: 'user3',
-    organization: 'Sustainability Foundation',
-    bio: 'Sustainability consultant',
-    location: 'San Francisco, CA',
-    city: 'San Francisco',
-    state: 'CA',
-    coordinates: {
-      lat: 37.7749,
-      lng: -122.4194
-    },
-    inperson: false,
-    virtual: true,
-    imageUrl:
-      'https://media.istockphoto.com/id/1389348844/photo/studio-shot-of-a-beautiful-young-woman-smiling-while-standing-against-a-grey-background.jpg?s=612x612&w=0&k=20&c=anRTfD_CkOxRdyFtvsiPopOluzKbhBNEQdh4okZImQc=',
-    user: {
-      firstName: 'Evelyn',
-      lastName: 'Li',
-      email: 'evelyn@xxx.org',
-    },
-    industry: ['Business', 'Sustainability'],
-    grades: ['Middle School', 'High School'],
-    languages: ['English', 'Spanish']
-  },
-];
->>>>>>> d1833bef
 
 function AdminAllSpeakerPage() {
   const [speakers, setSpeakers] = useState<Speaker[]>([]);
@@ -661,7 +548,6 @@
   const handleConfirmDelete = async () => {
     try {
       if (selectedSpeaker) {
-<<<<<<< HEAD
         const userIdStr = getUserIdString(selectedSpeaker.userId);
         if (!userIdStr) throw new Error('Speaker userId is missing');
 
@@ -680,10 +566,6 @@
         if (response.error) {
           throw new Error(response.error.message);
         }
-=======
-        // In a real app, make API call to delete speaker
-        deleteData(`/api/speakers/delete/${selectedSpeaker._id}`);
->>>>>>> d1833bef
 
         // Remove the deleted speaker from the local state
         setSpeakers(
@@ -760,7 +642,6 @@
           </Collapse>
 
           <CardContainer>
-<<<<<<< HEAD
             {filteredSpeakers.map((speaker) => {
               const speakerName =
                 typeof speaker.userId === 'object' && speaker.userId !== null
@@ -823,35 +704,6 @@
                       <DeleteIcon />
                     </IconButton>
                   </div>
-=======
-            {filteredSpeakers.map((speaker) => (
-              <div key={speaker._id} style={{ position: 'relative' }}>
-                <div
-                  onClick={() => handleCardClick(speaker)}
-                  style={{ cursor: 'pointer' }}
-                >
-                  <SpeakerCard
-                    id={speaker._id}
-                    name={`${speaker.user?.firstName} ${speaker.user?.lastName}`}
-                    bio={speaker.bio}
-                    organization={speaker.organization}
-                    location={speaker.location}
-                    imageUrl={speaker.imageUrl}
-                  />
-                </div>
-                <div
-                  style={{
-                    position: 'absolute',
-                    top: '10px',
-                    right: '10px',
-                    display: 'flex',
-                    flexDirection: 'column',
-                    gap: '8px',
-                    zIndex: 10,
-                  }}
-                >
-  
->>>>>>> d1833bef
                 </div>
               );
             })}
@@ -1081,7 +933,6 @@
               <Box sx={{ mt: 1, mb: 2 }}>
                 <input type="file" accept="image/*" onChange={handleEditFileChange} />
               </Box>
-<<<<<<< HEAD
               <MultiSelect
                 label="Industry Focus"
                 selectOptions={industryFocuses.map(focus => focus.name)}
@@ -1097,129 +948,6 @@
                 value={editFormState.industry}
                 loading={loadingFocuses}
                 error={industryFocusError}
-=======
-            </DialogContent>
-            <DialogActions sx={{ 
-              display: 'flex',
-              justifyContent: 'flex-end',
-              alignItems: 'center',
-              padding: '20px'
-            }}>
-              <Button
-                onClick={() => {
-                  handleClose();
-                  handleEdit(selectedSpeaker);
-                }}
-                color="primary"
-                startIcon={<EditIcon />}
-                variant="contained"
-                sx={{
-                  borderRadius: '4px',
-                  textTransform: 'none',
-                  fontSize: '16px',
-                  height: '40px'
-                }}
-              >
-                Edit Speaker
-              </Button>
-              <Button
-                onClick={() => {
-                  handleClose();
-                  handleDelete(selectedSpeaker);
-                }}
-                color="error"
-                startIcon={<DeleteIcon />}
-                variant="contained"
-                sx={{
-                  borderRadius: '4px',
-                  textTransform: 'none',
-                  fontSize: '16px',
-                  height: '40px',
-                  marginLeft: '10px'
-                }}
-              >
-                Delete Speaker
-              </Button>
-            </DialogActions>
-          </>
-        )}
-      </Dialog>
-
-      {/* Edit Dialog */}
-      <Dialog open={editOpen} onClose={handleEditClose} maxWidth="md" fullWidth>
-        <DialogTitle>Edit Speaker</DialogTitle>
-        <DialogContent>
-          <Box
-            component="form"
-            sx={{
-              '& .MuiTextField-root': { my: 1 },
-              display: 'flex',
-              flexDirection: 'column',
-            }}
-          >
-            <TextField
-              label="First Name"
-              name="firstName"
-              value={editFormState.firstName}
-              onChange={handleEditFormChange}
-              fullWidth
-            />
-            <TextField
-              label="Last Name"
-              name="lastName"
-              value={editFormState.lastName}
-              onChange={handleEditFormChange}
-              fullWidth
-            />
-            <TextField
-              label="Email"
-              name="email"
-              value={editFormState.email}
-              onChange={handleEditFormChange}
-              fullWidth
-            />
-            <TextField
-              label="Organization"
-              name="organization"
-              value={editFormState.organization}
-              onChange={handleEditFormChange}
-              fullWidth
-            />
-            <TextField
-              label="Bio"
-              name="bio"
-              value={editFormState.bio}
-              onChange={handleEditFormChange}
-              fullWidth
-              multiline
-              rows={4}
-            />
-            <TextField
-              label="Location"
-              name="location"
-              value={editFormState.location}
-              onChange={handleEditFormChange}
-              fullWidth
-            />
-            <TextField
-              label="Image URL"
-              name="imageUrl"
-              value={editFormState.imageUrl}
-              onChange={handleEditFormChange}
-              fullWidth
-            />
-            <Box sx={{ mt: 2 }}>
-              <FormLabel component="legend">Speaking Format</FormLabel>
-              <FormControlLabel
-                control={
-                  <Switch
-                    checked={editFormState.inperson}
-                    onChange={handleEditFormChange}
-                    name="inperson"
-                  />
-                }
-                label="In-person"
->>>>>>> d1833bef
               />
               <MultiSelect
                 label="Grades"
