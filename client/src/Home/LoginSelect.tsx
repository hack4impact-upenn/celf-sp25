import Grid from '@mui/material/Unstable_Grid2';
import { styled } from '@mui/material/styles';
import { Box, Paper, Typography, Link } from '@mui/material';
import { useNavigate, Link as RouterLink } from 'react-router-dom';
import COLORS from '../assets/colors.ts';
import ScreenGrid from '../components/ScreenGrid.tsx';

const ItemButton = styled(Box)(({ theme }) => ({
  backgroundColor: 'white',
  width: '100%',
<<<<<<< HEAD
  minHeight: 110,
  borderRadius: '18px',
  transition: 'transform 0.2s ease, box-shadow 0.2s ease',
=======
  height: '100px',
  borderRadius: '12px',
  border: `1px solid ${COLORS.primaryBlue}`,
  transition: 'all 0.2s ease',
>>>>>>> d1833bef
  display: 'flex',
  flexDirection: 'column',
  alignItems: 'flex-start',
  justifyContent: 'center',
<<<<<<< HEAD
  padding: theme.spacing(3, 2),
  color: COLORS.white,
  cursor: 'pointer',
  boxShadow: '0px 6px 24px rgba(0, 0, 0, 0.10)',
  fontSize: '1.1rem',
  marginBottom: theme.spacing(2.5),

  '&:hover': {
    transform: 'translateY(-4px) scale(1.03)',
    boxShadow: '0px 12px 32px rgba(0, 0, 0, 0.16)',
    backgroundColor: COLORS.primaryDark,
=======
  padding: theme.spacing(3),
  color: COLORS.primaryBlue,
  cursor: 'pointer',
  boxShadow: '0px 2px 4px rgba(0, 0, 0, 0.05)',

  '&:hover': {
    backgroundColor: COLORS.primaryBlue,
    color: 'white',
    transform: 'translateY(-2px)',
    boxShadow: '0px 4px 8px rgba(0, 0, 0, 0.1)',
    '& .description': {
      color: 'white',
    }
>>>>>>> d1833bef
  },
}));

function LoginSelectPage() {
  const navigate = useNavigate();
  const handleClick = (role: string) => {
    if (role === 'Teacher') {
      navigate('/teacher-register');
    } else if (role === 'Speaker') {
      navigate('/speaker-register');
    } else if (role === 'Admin') {
      navigate('/admin-register');
    }
  };

  return (
    <ScreenGrid>
      <Box
        sx={{
          background: `linear-gradient(135deg, ${COLORS.background} 0%, ${COLORS.white} 100%)`,
          minHeight: '100vh',
          width: '100%',
          display: 'flex',
          alignItems: 'center',
          justifyContent: 'center',
          padding: 4,
        }}
      >
        <Paper
          elevation={3}
          sx={{
<<<<<<< HEAD
            padding: { xs: 2, sm: 4 },
=======
            padding: 6,
>>>>>>> d1833bef
            borderRadius: 4,
            width: '100%',
            maxWidth: 500,
            background: COLORS.white,
            boxShadow: '0 8px 32px rgba(44, 62, 80, 0.10)',
            display: 'flex',
            flexDirection: 'column',
            alignItems: 'center',
          }}
        >
          <Box sx={{ width: '100%' }}>
            <Grid container direction="column" alignItems="center" spacing={4}>
              <Grid sx={{ mb: 2 }}>
                <Box
                  component="img"
                  src="/images/celf-logo.png"
                  alt="CELF Logo"
                  sx={{
                    height: 100,
                    width: 'auto',
                    objectFit: 'contain',
                  }}
                />
              </Grid>
              <Grid>
                <Typography
                  variant="h4"
                  textAlign="center"
                  sx={{
                    color: COLORS.primaryDark,
                    fontWeight: 600,
                    mb: 1,
                  }}
                >
                  Create Account
                </Typography>
                <Typography
                  variant="subtitle1"
                  textAlign="center"
                  sx={{ 
                    color: COLORS.gray,
                    mb: 3
                  }}
                >
                  Select your role to get started
                </Typography>
              </Grid>
<<<<<<< HEAD
              <Grid container direction="column" alignItems="center" sx={{ width: '100%', mt: 2 }}>
                <Grid xs={12} sx={{ width: '90%' }}>
                  <ItemButton onClick={() => handleClick('Teacher')}>
                    <Typography variant="h6" sx={{ fontWeight: 600, fontSize: '1.2rem' }}>
                      Teacher
                    </Typography>
                    <Typography variant="body2" sx={{ opacity: 0.85, mt: 0.5 }}>
                      Register as a teacher to view and request speakers
                    </Typography>
                  </ItemButton>
                </Grid>
                <Grid xs={12} sx={{ width: '90%' }}>
                  <ItemButton onClick={() => handleClick('Speaker')}>
                    <Typography variant="h6" sx={{ fontWeight: 600, fontSize: '1.2rem' }}>
                      Speaker
                    </Typography>
                    <Typography variant="body2" sx={{ opacity: 0.85, mt: 0.5 }}>
                      Register as a speaker to share your expertise
                    </Typography>
                  </ItemButton>
                </Grid>
              </Grid>
              <Grid>
=======
              <Box sx={{ 
                width: '100%',
                display: 'flex',
                gap: 3,
                mb: 3
              }}>
                <Box sx={{ flex: 1 }}>
                  <ItemButton onClick={() => handleClick('Teacher')}>
                    <Typography variant="h6" sx={{ fontWeight: 600, mb: 0.5 }}>
                      Teacher
                    </Typography>
                    <Typography 
                      variant="body2" 
                      className="description"
                      sx={{ 
                        color: COLORS.gray,
                        fontWeight: 400
                      }}
                    >
                      Register as a teacher to view and request speakers
                    </Typography>
                  </ItemButton>
                </Box>
                <Box sx={{ flex: 1 }}>
                  <ItemButton onClick={() => handleClick('Speaker')}>
                    <Typography variant="h6" sx={{ fontWeight: 600, mb: 0.5 }}>
                      Speaker
                    </Typography>
                    <Typography 
                      variant="body2" 
                      className="description"
                      sx={{ 
                        color: COLORS.gray,
                        fontWeight: 400
                      }}
                    >
                      Register as a speaker to share your expertise
                    </Typography>
                  </ItemButton>
                </Box>
              </Box>
              <Grid sx={{ mt: 2 }}>
>>>>>>> d1833bef
                <Link
                  component={RouterLink}
                  to="/login"
                  sx={{
                    color: COLORS.primaryBlue,
                    textDecoration: 'none',
                    fontSize: '1rem',
                    fontWeight: 500,
                    '&:hover': {
                      textDecoration: 'underline',
                    },
                  }}
                >
                  Back to Login
                </Link>
              </Grid>
            </Grid>
          </Box>
        </Paper>
      </Box>
    </ScreenGrid>
  );
}

export default LoginSelectPage;<|MERGE_RESOLUTION|>--- conflicted
+++ resolved
@@ -8,21 +8,13 @@
 const ItemButton = styled(Box)(({ theme }) => ({
   backgroundColor: 'white',
   width: '100%',
-<<<<<<< HEAD
   minHeight: 110,
   borderRadius: '18px',
   transition: 'transform 0.2s ease, box-shadow 0.2s ease',
-=======
-  height: '100px',
-  borderRadius: '12px',
-  border: `1px solid ${COLORS.primaryBlue}`,
-  transition: 'all 0.2s ease',
->>>>>>> d1833bef
   display: 'flex',
   flexDirection: 'column',
   alignItems: 'flex-start',
   justifyContent: 'center',
-<<<<<<< HEAD
   padding: theme.spacing(3, 2),
   color: COLORS.white,
   cursor: 'pointer',
@@ -34,21 +26,6 @@
     transform: 'translateY(-4px) scale(1.03)',
     boxShadow: '0px 12px 32px rgba(0, 0, 0, 0.16)',
     backgroundColor: COLORS.primaryDark,
-=======
-  padding: theme.spacing(3),
-  color: COLORS.primaryBlue,
-  cursor: 'pointer',
-  boxShadow: '0px 2px 4px rgba(0, 0, 0, 0.05)',
-
-  '&:hover': {
-    backgroundColor: COLORS.primaryBlue,
-    color: 'white',
-    transform: 'translateY(-2px)',
-    boxShadow: '0px 4px 8px rgba(0, 0, 0, 0.1)',
-    '& .description': {
-      color: 'white',
-    }
->>>>>>> d1833bef
   },
 }));
 
@@ -80,11 +57,7 @@
         <Paper
           elevation={3}
           sx={{
-<<<<<<< HEAD
             padding: { xs: 2, sm: 4 },
-=======
-            padding: 6,
->>>>>>> d1833bef
             borderRadius: 4,
             width: '100%',
             maxWidth: 500,
@@ -132,7 +105,6 @@
                   Select your role to get started
                 </Typography>
               </Grid>
-<<<<<<< HEAD
               <Grid container direction="column" alignItems="center" sx={{ width: '100%', mt: 2 }}>
                 <Grid xs={12} sx={{ width: '90%' }}>
                   <ItemButton onClick={() => handleClick('Teacher')}>
@@ -156,50 +128,6 @@
                 </Grid>
               </Grid>
               <Grid>
-=======
-              <Box sx={{ 
-                width: '100%',
-                display: 'flex',
-                gap: 3,
-                mb: 3
-              }}>
-                <Box sx={{ flex: 1 }}>
-                  <ItemButton onClick={() => handleClick('Teacher')}>
-                    <Typography variant="h6" sx={{ fontWeight: 600, mb: 0.5 }}>
-                      Teacher
-                    </Typography>
-                    <Typography 
-                      variant="body2" 
-                      className="description"
-                      sx={{ 
-                        color: COLORS.gray,
-                        fontWeight: 400
-                      }}
-                    >
-                      Register as a teacher to view and request speakers
-                    </Typography>
-                  </ItemButton>
-                </Box>
-                <Box sx={{ flex: 1 }}>
-                  <ItemButton onClick={() => handleClick('Speaker')}>
-                    <Typography variant="h6" sx={{ fontWeight: 600, mb: 0.5 }}>
-                      Speaker
-                    </Typography>
-                    <Typography 
-                      variant="body2" 
-                      className="description"
-                      sx={{ 
-                        color: COLORS.gray,
-                        fontWeight: 400
-                      }}
-                    >
-                      Register as a speaker to share your expertise
-                    </Typography>
-                  </ItemButton>
-                </Box>
-              </Box>
-              <Grid sx={{ mt: 2 }}>
->>>>>>> d1833bef
                 <Link
                   component={RouterLink}
                   to="/login"
